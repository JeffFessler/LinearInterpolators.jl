module TestingLinearInterpolatorsInterpolations

using LazyAlgebra, TwoDimensional

using LinearInterpolators
<<<<<<< HEAD
import LinearInterpolators: Adjoint, Direct
=======
using LinearInterpolators: getcoefs, limits
>>>>>>> f646bc6b

using Printf
using Test: @test, @testset, @test_deprecated, @inferred
using Statistics: mean

@testset "Unidimensional" begin
    ker = @inferred LinearSpline(Float32)
    src = [0, 0, 1, 0, 0] # Vector{Int}
    x = LinRange(-1,7,81) # Float64
    out = @inferred apply(ker, x, src) # different eltypes
    @test out[x .== 2.5][1] == 0.5

    out2 = similar(out)
    apply!(out2, ker, x, src)
    @test out2 == out

    apply!(2, Direct, ker, x, src, 0, out2) # α=2 β=0
    @test out2 == 2*out

    out2[:] .= 1
    @inferred apply!(1, Direct, ker, x, src, 2, out2) # α=1 β=2
    @test out2 == out .+ 2

    out2[:] .= 3
    @inferred apply!(0, Direct, ker, x, src, 2, out2) # α=0 β=2
    @test all(==(6), out2)

    adj = @inferred apply(Adjoint, ker, x, out, length(src))
    adj2 = similar(adj)
    @inferred apply!(2, Adjoint, ker, x, out, 0, adj2) # α=2 β=0
    @test adj2 == 2*adj

    adj2[:] .= 1
    @inferred apply!(1, Adjoint, ker, x, out, 2, adj2) # α=1 β=2
    @test adj2 == adj .+ 2

    adj2[:] .= 3
    @inferred apply!(0, Adjoint, ker, x, out, 2, adj2) # α=0 β=2
    @test all(==(6), adj2)
end

distance(a::Real, b::Real) = abs(a - b)

distance(a::NTuple{2,Real}, b::NTuple{2,Real}) =
    hypot(a[1] - b[1], a[2] - b[2])

distance(A::AffineTransform2D, B::AffineTransform2D) =
    max(abs(A.xx - B.xx), abs(A.xy - B.xy), abs(A.x - B.x),
        abs(A.yx - B.yx), abs(A.yy - B.yy), abs(A.y - B.y))

distance(A::AbstractArray{Ta,N}, B::AbstractArray{Tb,N}) where {Ta,Tb,N} =
    mean(abs.(A - B))

shortname(::Nothing) = ""
shortname(m::RegexMatch) = m.captures[1]
shortname(::Type{T}) where {T} = shortname(string(T))
shortname(str::AbstractString) =
    shortname(match(r"([_A-Za-z][_A-Za-z0-9]*)([({]|$)", str))

struct CustomCoordinate{T<:Real}
    val::T
end

LinearInterpolators.convert_coordinate(T::Type, c::CustomCoordinate) =
    convert(T, c.val)

kernels = (RectangularSpline(), LinearSpline(), QuadraticSpline(),
           CubicSpline(), CatmullRomSpline(), KeysSpline(-0.4),
           MitchellNetravaliSpline(), LanczosKernel(4), LanczosKernel(6))

conditions = (Flat, SafeFlat)

const VERBOSE = true
sub = 3
x = range(-1, stop=1, length=100*sub + 1);
xsub = x[1:sub:end];
y = cos.(2 .* x .* (x .+ 2));
ysub = y[1:sub:end];
t = range(1, stop=length(xsub), length=length(x));

@testset "`getcoefs` method" begin
    T = Float64
    ker = CatmullRomSpline(T)
    len = 4
    lim = limits(ker, len)
    for x in (0, .1, -1.2)
        @test getcoefs(ker, lim, x) == getcoefs(ker, lim, CustomCoordinate(x))
    end
end

@testset "TabulatedInterpolators" begin
    tol = 1e-14

    for K in kernels,
        C in conditions
        tol = isa(K, RectangularSpline) ? 0.02 : 0.006
        ker = C(K)
        T = @inferred TabulatedInterpolator(ker, t, length(xsub))
        @inferred T(ysub)
        @test distance(T(ysub), T*ysub) ≤ 0
        err = distance(T*ysub, y)
        if VERBOSE
            print(shortname(typeof(K)),"/",shortname(C)," max. err = ")
            @printf("%.3g\n", err)
        end
        @test err ≤ tol
        @test distance(T*ysub, apply(ker,t,ysub)) ≤ 1e-15

    end
end

@testset "SparseInterpolators" begin
    for K in kernels, C in conditions
        tol = isa(K, RectangularSpline) ? 0.02 : 0.006
        ker = C(K)
        S = @inferred SparseInterpolator(ker, t, length(xsub))
        T = @inferred TabulatedInterpolator(ker, t, length(xsub))
        @inferred S(ysub)
        @inferred T(ysub)
        @test distance(S(ysub), S*ysub) ≤ 1e-15
        @test distance(S(ysub), T(ysub)) ≤ 1e-15
        @test distance(S(ysub), y) ≤ tol
        @test distance(S(ysub), apply(ker,t,ysub)) ≤ 1e-15
    end
    let ker = kernels[1], T = Float32
        @test_deprecated SparseInterpolator(T, ker, t, length(xsub))
    end
end

@testset "TwoDimensionalTransformInterpolator" begin
    kerlist = (RectangularSpline(), LinearSpline(), CatmullRomSpline())
    rows = (11,16)
    cols = (10,15)

    # Define a rotation around c.
    c = (5.6, 6.4)
    R = c + rotate(AffineTransform2D{Float64}() - c, 0.2)

    for ker1 in kerlist, ker2 in kerlist
        A = @inferred TwoDimensionalTransformInterpolator(rows, cols, ker1, ker2, R)
        x = randn(cols)
        y = randn(rows)
        #x0 = randn(cols)
        #y0 = Array{Float64}(undef, rows)
        #x1 = Array{Float64}(undef, cols)
        @test vdot(A*x, y) ≈ vdot(x, A'*y)
    end

end

end # module<|MERGE_RESOLUTION|>--- conflicted
+++ resolved
@@ -1,16 +1,15 @@
 module TestingLinearInterpolatorsInterpolations
 
-using LazyAlgebra, TwoDimensional
+using TwoDimensional
+
+using LazyAlgebra
+using LazyAlgebra: Adjoint, Direct
 
 using LinearInterpolators
-<<<<<<< HEAD
-import LinearInterpolators: Adjoint, Direct
-=======
 using LinearInterpolators: getcoefs, limits
->>>>>>> f646bc6b
 
 using Printf
-using Test: @test, @testset, @test_deprecated, @inferred
+using Test
 using Statistics: mean
 
 @testset "Unidimensional" begin
@@ -42,7 +41,7 @@
 
     adj2[:] .= 1
     @inferred apply!(1, Adjoint, ker, x, out, 2, adj2) # α=1 β=2
-    @test adj2 == adj .+ 2
+    @test adj2 ≈ adj .+ 2
 
     adj2[:] .= 3
     @inferred apply!(0, Adjoint, ker, x, out, 2, adj2) # α=0 β=2
